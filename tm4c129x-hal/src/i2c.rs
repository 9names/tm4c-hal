//! Inter-Integrated Circuit (I2C) bus

<<<<<<< HEAD
=======
use crate::{
    gpio::*,
    hal::blocking::i2c::{Read, Write, WriteRead},
    sysctl::{self, Clocks},
    time::Hertz,
};
>>>>>>> c6f576f1
use cortex_m::asm::delay;
use tm4c129x::{I2C0, I2C1, I2C2, I2C3};

use crate::gpio::{gpiob, gpiog, gpiol, gpion, gpiop};
use crate::gpio::{AlternateFunction, Floating, OpenDrain, OutputMode, AF2, AF3};

use crate::sysctl::{self, Clocks};

use crate::hal::blocking::i2c::{Read, Write, WriteRead};
use crate::time::Hertz;

pub use tm4c_hal::i2c::Error;
pub use tm4c_hal::{i2c_busy_wait, i2c_hal, i2c_pins};

/// I2C peripheral operating in master mode
pub struct I2c<I2C, PINS> {
    /// Underlying I2C peripheral
    pub i2c: I2C,
    /// Underlying GPIO pins used by peripheral
    pub pins: PINS,
}

// FIXME these should be "closed" traits
/// SCL pin -- DO NOT IMPLEMENT THIS TRAIT
pub unsafe trait SclPin<I2C> {}

/// SDA pin -- DO NOT IMPLEMENT THIS TRAIT
pub unsafe trait SdaPin<I2C> {}

i2c_pins!(I2C0, scl: [(gpiob::PB2, AF2)], sda: [(gpiob::PB3, AF2)],);
i2c_pins!(I2C1, scl: [(gpiog::PG0, AF2)], sda: [(gpiog::PG1, AF2)],);
i2c_pins!(I2C2,
    scl: [(gpiol::PL1, AF2),(gpiop::PP5, AF2), (gpion::PN5, AF3)],
    sda: [(gpiol::PL0, AF2), (gpion::PN4, AF3)],
);

i2c_hal! {
    I2C0: (I2c0, i2c0),
    I2C1: (I2c1, i2c1),
    I2C2: (I2c2, i2c2),
    I2C3: (I2c3, i2c3),
}<|MERGE_RESOLUTION|>--- conflicted
+++ resolved
@@ -1,24 +1,14 @@
 //! Inter-Integrated Circuit (I2C) bus
 
-<<<<<<< HEAD
-=======
 use crate::{
     gpio::*,
     hal::blocking::i2c::{Read, Write, WriteRead},
     sysctl::{self, Clocks},
     time::Hertz,
 };
->>>>>>> c6f576f1
+
 use cortex_m::asm::delay;
 use tm4c129x::{I2C0, I2C1, I2C2, I2C3};
-
-use crate::gpio::{gpiob, gpiog, gpiol, gpion, gpiop};
-use crate::gpio::{AlternateFunction, Floating, OpenDrain, OutputMode, AF2, AF3};
-
-use crate::sysctl::{self, Clocks};
-
-use crate::hal::blocking::i2c::{Read, Write, WriteRead};
-use crate::time::Hertz;
 
 pub use tm4c_hal::i2c::Error;
 pub use tm4c_hal::{i2c_busy_wait, i2c_hal, i2c_pins};
