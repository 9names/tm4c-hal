[package]
name = "tm4c123x-hal"
version = "0.8.0"
authors = [
	"Jorge Aparicio <jorge@japaric.io>",
	"Jonathan 'theJPster' Pallant <github@thejpster.org.uk>",
	"Marc Poulhiès <dkm@kataplop.net>",
	"David Wood <code@dtwood.co.uk>",
]
description = "HAL for the TM4C123x family of microcontrollers"
keywords = ["arm", "cortex-m", "tm4c", "lm4f120", "hal"]
categories = ["embedded", "hardware-support", "no-std"]
license = "MIT OR Apache-2.0"
repository = "https://github.com/thejpster/tm4c-hal/tm4c123x-hal"
edition = "2018"

[dependencies.cast]
version = "0.2.2"
default-features = false

[dependencies.cortex-m]
version = "0.5.2"

[dependencies.embedded-hal]
version = "0.2.2"
features = ["unproven"]

[dependencies.nb]
version = "0.1"

[dependencies.tm4c123x]
version = "0.7"
# path = "../dslite2svd/crates/tm4c123x"

[dependencies.void]
version = "1.0"
default-features = false

[dependencies.tm4c-hal]
<<<<<<< HEAD
# path = "../tm4c-hal"
version = "0.1.0"
=======
path = "../tm4c-hal"
# version = "0.1"
>>>>>>> a0f9b988

[features]
rt = ["tm4c123x/rt"]<|MERGE_RESOLUTION|>--- conflicted
+++ resolved
@@ -37,13 +37,8 @@
 default-features = false
 
 [dependencies.tm4c-hal]
-<<<<<<< HEAD
 # path = "../tm4c-hal"
 version = "0.1.0"
-=======
-path = "../tm4c-hal"
-# version = "0.1"
->>>>>>> a0f9b988
 
 [features]
 rt = ["tm4c123x/rt"]